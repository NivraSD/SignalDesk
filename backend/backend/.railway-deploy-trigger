<<<<<<< HEAD
# Railway Deploy Trigger
# This file forces Railway to rebuild and redeploy
# Last updated: 2025-08-13 14:07:00
# Deployment ID: deploy-v3.2-fixes-2025-08-13
# 
# CRITICAL FIXES INCLUDED:
# - Frontend v3.2-FIXED version with refresh button
# - RefreshCw icon SVG implementation
# - Opportunity Engine analysis feature
# - Vercel routing fixes
# - Railway configuration updates
#
<<<<<<< HEAD
# Force rebuild trigger: v3.2.2
=======
# Railway Deploy Trigger - FORCE NIXPACKS
# This file forces Railway to rebuild with Nixpacks (NOT Docker)
# Last updated: 2025-01-13 12:00:00
# Deployment ID: force-nixpacks-no-docker-2025-01-13
# 
# CRITICAL CHANGES:
# - FORCE NIXPACKS BUILDER
# - REMOVE ALL DOCKER REFERENCES
# - BREAK BUILD CACHE
# - NO CACHE MOUNTS
#
# Force rebuild trigger: v4.0.0-nixpacks
# CACHE_BUST=1737035000
# BUILDER=NIXPACKS
# NO_DOCKER=true
>>>>>>> 3a432886918e35763ef5d6bf9ddc7406623deb92
=======
# Force rebuild trigger: v3.2.1
>>>>>>> c7e652b3
<|MERGE_RESOLUTION|>--- conflicted
+++ resolved
@@ -1,35 +1,14 @@
-<<<<<<< HEAD
 # Railway Deploy Trigger
 # This file forces Railway to rebuild and redeploy
-# Last updated: 2025-08-13 14:07:00
-# Deployment ID: deploy-v3.2-fixes-2025-08-13
+# Last updated: 2025-08-13 14:15:00
+# Deployment ID: deploy-niv-api-routes-2025-08-13
 # 
 # CRITICAL FIXES INCLUDED:
+# - Niv PR Strategist API routes added
 # - Frontend v3.2-FIXED version with refresh button
 # - RefreshCw icon SVG implementation
 # - Opportunity Engine analysis feature
 # - Vercel routing fixes
 # - Railway configuration updates
 #
-<<<<<<< HEAD
-# Force rebuild trigger: v3.2.2
-=======
-# Railway Deploy Trigger - FORCE NIXPACKS
-# This file forces Railway to rebuild with Nixpacks (NOT Docker)
-# Last updated: 2025-01-13 12:00:00
-# Deployment ID: force-nixpacks-no-docker-2025-01-13
-# 
-# CRITICAL CHANGES:
-# - FORCE NIXPACKS BUILDER
-# - REMOVE ALL DOCKER REFERENCES
-# - BREAK BUILD CACHE
-# - NO CACHE MOUNTS
-#
-# Force rebuild trigger: v4.0.0-nixpacks
-# CACHE_BUST=1737035000
-# BUILDER=NIXPACKS
-# NO_DOCKER=true
->>>>>>> 3a432886918e35763ef5d6bf9ddc7406623deb92
-=======
-# Force rebuild trigger: v3.2.1
->>>>>>> c7e652b3
+# Force rebuild trigger: v3.3.0-niv